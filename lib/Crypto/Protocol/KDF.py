#
#  KDF.py : a collection of Key Derivation Functions
#
# Part of the Python Cryptography Toolkit
#
# ===================================================================
# The contents of this file are dedicated to the public domain.  To
# the extent that dedication to the public domain is not available,
# everyone is granted a worldwide, perpetual, royalty-free,
# non-exclusive license to exercise all rights associated with the
# contents of this file for any purpose whatsoever.
# No rights are reserved.
#
# THE SOFTWARE IS PROVIDED "AS IS", WITHOUT WARRANTY OF ANY KIND,
# EXPRESS OR IMPLIED, INCLUDING BUT NOT LIMITED TO THE WARRANTIES OF
# MERCHANTABILITY, FITNESS FOR A PARTICULAR PURPOSE AND
# NONINFRINGEMENT. IN NO EVENT SHALL THE AUTHORS OR COPYRIGHT HOLDERS
# BE LIABLE FOR ANY CLAIM, DAMAGES OR OTHER LIABILITY, WHETHER IN AN
# ACTION OF CONTRACT, TORT OR OTHERWISE, ARISING FROM, OUT OF OR IN
# CONNECTION WITH THE SOFTWARE OR THE USE OR OTHER DEALINGS IN THE
# SOFTWARE.
# ===================================================================

"""This file contains a collection of standard key derivation functions.

A key derivation function derives one or more secondary secret keys from
one primary secret (a master key or a pass phrase).

This is typically done to insulate the secondary keys from each other,
to avoid that leakage of a secondary key compromises the security of the
master key, or to thwart attacks on pass phrases (e.g. via rainbow tables).

:undocumented: __revision__
"""

__revision__ = "$Id$"

import struct
from struct import unpack

import sys
if sys.version_info[0] == 2 and sys.version_info[1] == 1:
    from Crypto.Util.py21compat import *
from Crypto.Util.py3compat import *

from Crypto.Cipher import _Salsa20
from Crypto.Hash import SHA1, SHA256, HMAC, CMAC
from Crypto.Util.strxor import strxor
from Crypto.Util.number import size as bit_size, long_to_bytes, bytes_to_long


def PBKDF1(password, salt, dkLen, count=1000, hashAlgo=None):
    """Derive one key from a password (or passphrase).

    This function performs key derivation according an old version of
    the PKCS#5 standard (v1.5).

    This algorithm is called ``PBKDF1``. Even though it is still described
    in the latest version of the PKCS#5 standard (version 2, or RFC2898),
    newer applications should use the more secure and versatile `PBKDF2` instead.

    :Parameters:
     password : string
        The secret password or pass phrase to generate the key from.
     salt : byte string
        An 8 byte string to use for better protection from dictionary attacks.
        This value does not need to be kept secret, but it should be randomly
        chosen for each derivation.
     dkLen : integer
        The length of the desired key. Default is 16 bytes, suitable for instance for `Crypto.Cipher.AES`.
     count : integer
        The number of iterations to carry out. It's recommended to use at least 1000.
     hashAlgo : module
        The hash algorithm to use, as a module or an object from the `Crypto.Hash` package.
        The digest length must be no shorter than ``dkLen``.
        The default algorithm is `SHA1`.

    :Return: A byte string of length `dkLen` that can be used as key.
    """
    if not hashAlgo:
        hashAlgo = SHA1
    password = tobytes(password)
    pHash = hashAlgo.new(password+salt)
    digest = pHash.digest_size
    if dkLen>digest:
        raise TypeError("Selected hash algorithm has a too short digest (%d bytes)." % digest)
    if len(salt)!=8:
        raise ValueError("Salt is not 8 bytes long.")
    for i in xrange(count-1):
        pHash = pHash.new(pHash.digest())
    return pHash.digest()[:dkLen]

def PBKDF2(password, salt, dkLen=16, count=1000, prf=None):
    """Derive one or more keys from a password (or passphrase).

    This function performs key derivation according to
    the PKCS#5 standard (v2.0), by means of the ``PBKDF2`` algorithm.

    :Parameters:
     password : string
        The secret password or pass phrase to generate the key from.
     salt : string
        A string to use for better protection from dictionary attacks.
        This value does not need to be kept secret, but it should be randomly
        chosen for each derivation. It is recommended to be at least 8 bytes long.
     dkLen : integer
        The cumulative length of the desired keys. Default is 16 bytes, suitable for instance for `Crypto.Cipher.AES`.
     count : integer
        The number of iterations to carry out. It's recommended to use at least 1000.
     prf : callable
        A pseudorandom function. It must be a function that returns a pseudorandom string
        from two parameters: a secret and a salt. If not specified, HMAC-SHA1 is used.

    :Return: A byte string of length `dkLen` that can be used as key material.
        If you wanted multiple keys, just break up this string into segments of the desired length.
"""
    password = tobytes(password)
    if prf is None:
        prf = lambda p,s: HMAC.new(p,s,SHA1).digest()
    key = b('')
    i = 1
    while len(key)<dkLen:
        U = previousU = prf(password,salt+struct.pack(">I", i))
        for j in xrange(count-1):
            previousU = t = prf(password,previousU)
            U = strxor(U,t)
        key += U
        i = i + 1
    return key[:dkLen]


class _S2V(object):
    """String-to-vector PRF as defined in `RFC5297`_.

    This class implements a pseudorandom function family
    based on CMAC that takes as input a vector of strings.

    .. _RFC5297: http://tools.ietf.org/html/rfc5297
    """

    def __init__(self, key, ciphermod):
        """Initialize the S2V PRF.

        :Parameters:
          key : byte string
            A secret that can be used as key for CMACs
            based on ciphers from ``ciphermod``.
          ciphermod : module
            A block cipher module from `Crypto.Cipher`.
        """

        self._key = key
        self._ciphermod = ciphermod
        self._last_string = self._cache = bchr(0)*ciphermod.block_size
        self._n_updates = ciphermod.block_size*8-1

    def new(key, ciphermod):
        """Create a new S2V PRF.

        :Parameters:
          key : byte string
            A secret that can be used as key for CMACs
            based on ciphers from ``ciphermod``.
          ciphermod : module
            A block cipher module from `Crypto.Cipher`.
        """
        return _S2V(key, ciphermod)
    new = staticmethod(new)

    def _double(self, bs):
        doubled = bytes_to_long(bs)<<1
        if bord(bs[0]) & 0x80:
            doubled ^= 0x87
        return long_to_bytes(doubled, len(bs))[-len(bs):]

    def update(self, item):
        """Pass the next component of the vector.

        The maximum number of components you can pass is equal to the block
        length of the cipher (in bits) minus 1.

        :Parameters:
          item : byte string
            The next component of the vector.
        :Raise TypeError: when the limit on the number of components has been reached.
        :Raise ValueError: when the component is empty
        """

        if not item:
            raise ValueError("A component cannot be empty")

        if self._n_updates==0:
            raise TypeError("Too many components passed to S2V")
        self._n_updates -= 1

        mac = CMAC.new(self._key, msg=self._last_string, ciphermod=self._ciphermod)
        self._cache = strxor(self._double(self._cache), mac.digest())
        self._last_string = item

    def derive(self):
        """"Derive a secret from the vector of components.

        :Return: a byte string, as long as the block length of the cipher.
        """

        if len(self._last_string)>=16:
            final = self._last_string[:-16] + strxor(self._last_string[-16:], self._cache)
        else:
            padded = (self._last_string + bchr(0x80)+ bchr(0)*15)[:16]
            final = strxor(padded, self._double(self._cache))
        mac = CMAC.new(self._key, msg=final, ciphermod=self._ciphermod)
        return mac.digest()


<<<<<<< HEAD
def HKDF(master, key_len, salt, hashmod, num_keys=1, context=None):
    """Derive one or more keys from a master secret using
    the HMAC-based KDF defined in RFC5869_.

    This KDF is not suitable for deriving keys from a password or for key
    stretching. Use `PBKDF2` instead.

    HKDF is a key derivation method approved by NIST in `SP 800 56C`__.

    :Parameters:
     master : byte string
        The unguessable value used by the KDF to generate the other keys.
        It must be a high-entropy secret, though not necessarily uniform.
        It must not be a password.
     salt : byte string
        A non-secret, reusable value that strengthens the randomness
        extraction step.
        Ideally, it is as long as the digest size of the chosen hash.
        If empty, a string of zeroes in used.
     key_len : integer
        The length in bytes of every derived key.
     hashmod : module
        A cryptographic hash algorithm from `Crypto.Hash`.
        `Crypto.Hash.SHA512` is a good choice.
     num_keys : integer
        The number of keys to derive. Every key is ``key_len`` bytes long.
        The maximum cumulative length of all keys is
        255 times the digest size.
     context : byte string
        Optional identifier describing what the keys are used for.

    :Return: A byte string or a tuple of byte strings.

    .. _RFC5869: http://tools.ietf.org/html/rfc5869
    .. __: http://csrc.nist.gov/publications/nistpubs/800-56C/SP-800-56C.pdf
    """

    output_len = key_len * num_keys
    if output_len > (255 * hashmod.digest_size):
        raise ValueError("Too much secret data to derive")
    if not salt:
        salt = bchr(0) * hashmod.digest_size
    if context is None:
        context = b("")

    # Step 1: extract
    hmac = HMAC.new(salt, master, digestmod=hashmod)
    prk = hmac.digest()

    # Step 2: expand
    t = [b("")]
    n = 1
    tlen = 0
    while tlen < output_len:
        hmac = HMAC.new(prk, t[-1] + context + bchr(n), digestmod=hashmod)
        t.append(hmac.digest())
        tlen += hashmod.digest_size
        n += 1
    derived_output = b("").join(t)
    if num_keys == 1:
        return derived_output[:key_len]
    kol = [derived_output[idx:idx + key_len]
           for idx in xrange(0, output_len, key_len)]
    return list(kol[:num_keys])
=======
def _scryptBlockMix(blocks, len_blocks):
    """Hash function for ROMix."""

    x = blocks[-1]
    core = _Salsa20._salsa20_8_core
    result = [None]*len_blocks
    for i in xrange(len(blocks)):
        x = result[i] = core(x, blocks[i])
    return [result[i + j] for j in xrange(2)
            for i in xrange(0, len_blocks, 2)]


def _scryptROMix(blocks, n):
    """Sequential memory-hard function for scrypt."""

    x = [blocks[i:i + 64] for i in xrange(0, len(blocks), 64)]
    len_x = len(x)
    v = [None]*n
    for i in xrange(n):
        v[i] = x
        x = _scryptBlockMix(x, len_x)
    for i in xrange(n):
        j = unpack("<I", x[-1][:4])[0] & (n-1)
        t = [strxor(x[idx], v[j][idx]) for idx in xrange(len_x)]
        x = _scryptBlockMix(t, len_x)
    return b("").join(x)


def scrypt(password, salt, key_len, N, r, p, num_keys=1):
    """Derive one or more keys from a passphrase.

    This function performs key derivation according to
    the `scrypt`_ algorithm, introduced in Percival's paper
    `"Stronger key derivation via sequential memory-hard functions"`__.

    This implementation is based on the `RFC draft`__.

    :Parameters:
     password : string
        The secret pass phrase to generate the keys from.
     salt : string
        A string to use for better protection from dictionary attacks.
        This value does not need to be kept secret,
        but it should be randomly chosen for each derivation.
        It is recommended to be at least 8 bytes long.
     key_len : integer
        The length in bytes of every derived key.
     N : integer
        CPU/Memory cost parameter. It must be a power of 2 and less
        than ``2**32``.
     r : integer
        Block size parameter.
     p : integer
        Parallelization parameter.
        It must be no greater than ``(2**32-1)/(4r)``.
     num_keys : integer
        The number of keys to derive. Every key is ``key_len`` bytes long.
        By default, only 1 key is generated.
        The maximum cumulative length of all keys is ``(2**32-1)*32``
        (that is, 128TB).

    A good choice of parameters *(N, r , p)* was suggested
    by Colin Percival in his `presentation in 2009`__:

    - *(16384, 8, 1)* for interactive logins (<=100ms)
    - *(1048576, 8, 1)* for file encryption (<=5s)

    :Return: A byte string or a tuple of byte strings.

    .. _scrypt: http://www.tarsnap.com/scrypt.html
    .. __: http://www.tarsnap.com/scrypt/scrypt.pdf
    .. __: http://tools.ietf.org/html/draft-josefsson-scrypt-kdf-01
    .. __: http://www.tarsnap.com/scrypt/scrypt-slides.pdf
    """

    if 2 ** (bit_size(N) - 1) != N:
        raise ValueError("N must be a power of 2")
    if N >= 2L ** 32:
        raise ValueError("N is too big")
    if p > divmod((2L ** 32 - 1) * 32, 128 * r)[0]:
        raise ValueError("p or r are too big")

    prf_hmac_sha256 = lambda p, s: HMAC.new(p, s, SHA256).digest()

    blocks = PBKDF2(password, salt, p * 128 * r, 1, prf=prf_hmac_sha256)

    blocks = b("").join([_scryptROMix(blocks[x:x + 128 * r], N)
                         for x in xrange(0, len(blocks), 128 * r)])

    dk = PBKDF2(password, blocks, key_len * num_keys, 1,
                prf=prf_hmac_sha256)

    if num_keys == 1:
        return dk

    kol = [dk[idx:idx + key_len]
           for idx in xrange(0, key_len * num_keys, key_len)]
    return kol
>>>>>>> aa32e3d6
<|MERGE_RESOLUTION|>--- conflicted
+++ resolved
@@ -212,7 +212,6 @@
         return mac.digest()
 
 
-<<<<<<< HEAD
 def HKDF(master, key_len, salt, hashmod, num_keys=1, context=None):
     """Derive one or more keys from a master secret using
     the HMAC-based KDF defined in RFC5869_.
@@ -277,7 +276,8 @@
     kol = [derived_output[idx:idx + key_len]
            for idx in xrange(0, output_len, key_len)]
     return list(kol[:num_keys])
-=======
+
+
 def _scryptBlockMix(blocks, len_blocks):
     """Hash function for ROMix."""
 
@@ -375,5 +375,4 @@
 
     kol = [dk[idx:idx + key_len]
            for idx in xrange(0, key_len * num_keys, key_len)]
-    return kol
->>>>>>> aa32e3d6
+    return kol