# -*- coding: utf-8 -*-
#
#  SelfTest/PublicKey/test_importKey.py: Self-test for importing RSA keys
#
# ===================================================================
# The contents of this file are dedicated to the public domain.  To
# the extent that dedication to the public domain is not available,
# everyone is granted a worldwide, perpetual, royalty-free,
# non-exclusive license to exercise all rights associated with the
# contents of this file for any purpose whatsoever.
# No rights are reserved.
#
# THE SOFTWARE IS PROVIDED "AS IS", WITHOUT WARRANTY OF ANY KIND,
# EXPRESS OR IMPLIED, INCLUDING BUT NOT LIMITED TO THE WARRANTIES OF
# MERCHANTABILITY, FITNESS FOR A PARTICULAR PURPOSE AND
# NONINFRINGEMENT. IN NO EVENT SHALL THE AUTHORS OR COPYRIGHT HOLDERS
# BE LIABLE FOR ANY CLAIM, DAMAGES OR OTHER LIABILITY, WHETHER IN AN
# ACTION OF CONTRACT, TORT OR OTHERWISE, ARISING FROM, OUT OF OR IN
# CONNECTION WITH THE SOFTWARE OR THE USE OR OTHER DEALINGS IN THE
# SOFTWARE.
# ===================================================================

from __future__ import nested_scopes

__revision__ = "$Id$"

import unittest

from Crypto.PublicKey import RSA
from Crypto.SelfTest.st_common import *
from Crypto.SelfTest.st_common import list_test_cases, a2b_hex, b2a_hex
<<<<<<< HEAD
from Crypto.Util.number import inverse

class ImportKeyTests(unittest.TestCase):

        # 512-bit RSA key generated with openssl (pure PEM format)
        rsaKeyPEM = '''-----BEGIN RSA PRIVATE KEY-----
=======
from Crypto.Util.py3compat import *

class ImportKeyTests(unittest.TestCase):

    # 512-bit RSA key generated with openssl
    rsaKeyPEM = '''-----BEGIN RSA PRIVATE KEY-----
>>>>>>> b9658a26
MIIBOwIBAAJBAL8eJ5AKoIsjURpcEoGubZMxLD7+kT+TLr7UkvEtFrRhDDKMtuII
q19FrL4pUIMymPMSLBn3hJLe30Dw48GQM4UCAwEAAQJACUSDEp8RTe32ftq8IwG8
Wojl5mAd1wFiIOrZ/Uv8b963WJOJiuQcVN29vxU5+My9GPZ7RA3hrDBEAoHUDPrI
OQIhAPIPLz4dphiD9imAkivY31Rc5AfHJiQRA7XixTcjEkojAiEAyh/pJHks/Mlr
+rdPNEpotBjfV4M4BkgGAA/ipcmaAjcCIQCHvhwwKVBLzzTscT2HeUdEeBMoiXXK
JACAr3sJQJGxIQIgarRp+m1WSKV1MciwMaTOnbU7wxFs9DP1pva76lYBzgUCIQC9
n0CnZCJ6IZYqSt0H5N7+Q+2Ro64nuwV/OSQfM6sBwQ==
-----END RSA PRIVATE KEY-----'''

<<<<<<< HEAD
        # As above, but this is actually an unencrypted PKCS#8 key
        rsaKeyPEM8 = '''-----BEGIN PRIVATE KEY-----
MIIBVQIBADANBgkqhkiG9w0BAQEFAASCAT8wggE7AgEAAkEAvx4nkAqgiyNRGlwS
ga5tkzEsPv6RP5MuvtSS8S0WtGEMMoy24girX0WsvilQgzKY8xIsGfeEkt7fQPDj
wZAzhQIDAQABAkAJRIMSnxFN7fZ+2rwjAbxaiOXmYB3XAWIg6tn9S/xv3rdYk4mK
5BxU3b2/FTn4zL0Y9ntEDeGsMEQCgdQM+sg5AiEA8g8vPh2mGIP2KYCSK9jfVFzk
B8cmJBEDteLFNyMSSiMCIQDKH+kkeSz8yWv6t080Smi0GN9XgzgGSAYAD+KlyZoC
NwIhAIe+HDApUEvPNOxxPYd5R0R4EyiJdcokAICvewlAkbEhAiBqtGn6bVZIpXUx
yLAxpM6dtTvDEWz0M/Wm9rvqVgHOBQIhAL2fQKdkInohlipK3Qfk3v5D7ZGjrie7
BX85JB8zqwHB
-----END PRIVATE KEY-----'''

        # The same RSA private key as in rsaKeyPEM, but now encrypted
        rsaKeyEncryptedPEM=(
            
            # With DES and passphrase 'test'
            ('test', '''-----BEGIN RSA PRIVATE KEY-----
Proc-Type: 4,ENCRYPTED
DEK-Info: DES-CBC,AF8F9A40BD2FA2FC

Ckl9ex1kaVEWhYC2QBmfaF+YPiR4NFkRXA7nj3dcnuFEzBnY5XULupqQpQI3qbfA
u8GYS7+b3toWWiHZivHbAAUBPDIZG9hKDyB9Sq2VMARGsX1yW1zhNvZLIiVJzUHs
C6NxQ1IJWOXzTew/xM2I26kPwHIvadq+/VaT8gLQdjdH0jOiVNaevjWnLgrn1mLP
BCNRMdcexozWtAFNNqSzfW58MJL2OdMi21ED184EFytIc1BlB+FZiGZduwKGuaKy
9bMbdb/1PSvsSzPsqW7KSSrTw6MgJAFJg6lzIYvR5F4poTVBxwBX3+EyEmShiaNY
IRX3TgQI0IjrVuLmvlZKbGWP18FXj7I7k9tSsNOOzllTTdq3ny5vgM3A+ynfAaxp
dysKznQ6P+IoqML1WxAID4aGRMWka+uArOJ148Rbj9s=
-----END RSA PRIVATE KEY-----''',
            "\xAF\x8F\x9A\x40\xBD\x2F\xA2\xFC"),

            # With Triple-DES and passphrase 'rocking'
            ('rocking', '''-----BEGIN RSA PRIVATE KEY-----
Proc-Type: 4,ENCRYPTED
DEK-Info: DES-EDE3-CBC,C05D6C07F7FC02F6

w4lwQrXaVoTTJ0GgwY566htTA2/t1YlimhxkxYt9AEeCcidS5M0Wq9ClPiPz9O7F
m6K5QpM1rxo1RUE/ZyI85gglRNPdNwkeTOqit+kum7nN73AToX17+irVmOA4Z9E+
4O07t91GxGMcjUSIFk0ucwEU4jgxRvYscbvOMvNbuZszGdVNzBTVddnShKCsy9i7
nJbPlXeEKYi/OkRgO4PtfqqWQu5GIEFVUf9ev1QV7AvC+kyWTR1wWYnHX265jU5c
sopxQQtP8XEHIJEdd5/p1oieRcWTCNyY8EkslxDSsrf0OtZp6mZH9N+KU47cgQtt
9qGORmlWnsIoFFKcDohbtOaWBTKhkj5h6OkLjFjfU/sBeV1c+7wDT3dAy5tawXjG
YSxC7qDQIT/RECvV3+oQKEcmpEujn45wAnkTi12BH30=
-----END RSA PRIVATE KEY-----''',
            "\xC0\x5D\x6C\x07\xF7\xFC\x02\xF6"),
        )

        rsaPublicKeyPEM = '''-----BEGIN PUBLIC KEY-----
=======
    rsaPublicKeyPEM = '''-----BEGIN PUBLIC KEY-----
>>>>>>> b9658a26
MFwwDQYJKoZIhvcNAQEBBQADSwAwSAJBAL8eJ5AKoIsjURpcEoGubZMxLD7+kT+T
Lr7UkvEtFrRhDDKMtuIIq19FrL4pUIMymPMSLBn3hJLe30Dw48GQM4UCAwEAAQ==
-----END PUBLIC KEY-----'''

<<<<<<< HEAD
        # Obtained using 'ssh-keygen -i -m PKCS8 -f rsaPublicKeyPEM'
        rsaPublicKeyOpenSSH = '''ssh-rsa AAAAB3NzaC1yc2EAAAADAQABAAAAQQC/HieQCqCLI1EaXBKBrm2TMSw+/pE/ky6+1JLxLRa0YQwyjLbiCKtfRay+KVCDMpjzEiwZ94SS3t9A8OPBkDOF comment\n'''

        # The private key, in PKCS#1 format encoded with DER
        rsaKeyDER = a2b_hex(
        '''3082013b020100024100bf1e27900aa08b23511a5c1281ae6d93312c3efe
        913f932ebed492f12d16b4610c328cb6e208ab5f45acbe2950833298f312
        2c19f78492dedf40f0e3c190338502030100010240094483129f114dedf6
        7edabc2301bc5a88e5e6601dd7016220ead9fd4bfc6fdeb75893898ae41c
        54ddbdbf1539f8ccbd18f67b440de1ac30440281d40cfac839022100f20f
        2f3e1da61883f62980922bd8df545ce407c726241103b5e2c53723124a23
        022100ca1fe924792cfcc96bfab74f344a68b418df578338064806000fe2
        a5c99a023702210087be1c3029504bcf34ec713d877947447813288975ca
        240080af7b094091b12102206ab469fa6d5648a57531c8b031a4ce9db53b
        c3116cf433f5a6f6bbea5601ce05022100bd9f40a764227a21962a4add07
        e4defe43ed91a3ae27bb057f39241f33ab01c1
        '''.replace(" ",""))

        # The private key, in unencrypted PKCS#8 format encoded with DER
        rsaKeyDER8 = a2b_hex(
        '''30820155020100300d06092a864886f70d01010105000482013f3082013
        b020100024100bf1e27900aa08b23511a5c1281ae6d93312c3efe913f932
        ebed492f12d16b4610c328cb6e208ab5f45acbe2950833298f3122c19f78
        492dedf40f0e3c190338502030100010240094483129f114dedf67edabc2
        301bc5a88e5e6601dd7016220ead9fd4bfc6fdeb75893898ae41c54ddbdb
        f1539f8ccbd18f67b440de1ac30440281d40cfac839022100f20f2f3e1da
        61883f62980922bd8df545ce407c726241103b5e2c53723124a23022100c
        a1fe924792cfcc96bfab74f344a68b418df578338064806000fe2a5c99a0
        23702210087be1c3029504bcf34ec713d877947447813288975ca240080a
        f7b094091b12102206ab469fa6d5648a57531c8b031a4ce9db53bc3116cf
        433f5a6f6bbea5601ce05022100bd9f40a764227a21962a4add07e4defe4
        3ed91a3ae27bb057f39241f33ab01c1
        '''.replace(" ",""))

        rsaPublicKeyDER = a2b_hex(
        '''305c300d06092a864886f70d0101010500034b003048024100bf1e27900a
        a08b23511a5c1281ae6d93312c3efe913f932ebed492f12d16b4610c328c
        b6e208ab5f45acbe2950833298f3122c19f78492dedf40f0e3c190338502
        03010001
        '''.replace(" ",""))

        n = long('BF 1E 27 90 0A A0 8B 23 51 1A 5C 12 81 AE 6D 93 31 2C 3E FE 91 3F 93 2E BE D4 92 F1 2D 16 B4 61 0C 32 8C B6 E2 08 AB 5F 45 AC BE 29 50 83 32 98 F3 12 2C 19 F7 84 92 DE DF 40 F0 E3 C1 90 33 85'.replace(" ",""),16)
        e = 65537L
        d = long('09 44 83 12 9F 11 4D ED F6 7E DA BC 23 01 BC 5A 88 E5 E6 60 1D D7 01 62 20 EA D9 FD 4B FC 6F DE B7 58 93 89 8A E4 1C 54 DD BD BF 15 39 F8 CC BD 18 F6 7B 44 0D E1 AC 30 44 02 81 D4 0C FA C8 39'.replace(" ",""),16)
        p = long('00 F2 0F 2F 3E 1D A6 18 83 F6 29 80 92 2B D8 DF 54 5C E4 07 C7 26 24 11 03 B5 E2 C5 37 23 12 4A 23'.replace(" ",""),16)
        q = long('00 CA 1F E9 24 79 2C FC C9 6B FA B7 4F 34 4A 68 B4 18 DF 57 83 38 06 48 06 00 0F E2 A5 C9 9A 02 37'.replace(" ",""),16)

        # This is q^{-1} mod p). fastmath and slowmath use pInv (p^{-1}
        # mod q) instead!
        qInv = long('00 BD 9F 40 A7 64 22 7A 21 96 2A 4A DD 07 E4 DE FE 43 ED 91 A3 AE 27 BB 05 7F 39 24 1F 33 AB 01 C1'.replace(" ",""),16)
        pInv = inverse(p,q)

        def testImportKey1(self):
                key = self.rsa.importKey(self.rsaKeyDER)
                self.failUnless(key.has_private())
                self.assertEqual(key.n, self.n)
                self.assertEqual(key.e, self.e)
                self.assertEqual(key.d, self.d)
                self.assertEqual(key.p, self.p)
                self.assertEqual(key.q, self.q)

        def testImportKey2(self):
                key = self.rsa.importKey(self.rsaPublicKeyDER)
                self.failIf(key.has_private())
                self.assertEqual(key.n, self.n)
                self.assertEqual(key.e, self.e)

        def testImportKey3(self):
                key = self.rsa.importKey(self.rsaKeyPEM)
                self.failUnless(key.has_private())
                self.assertEqual(key.n, self.n)
                self.assertEqual(key.e, self.e)
                self.assertEqual(key.d, self.d)
                self.assertEqual(key.p, self.p)
                self.assertEqual(key.q, self.q)

        def testImportKey4(self):
                key = self.rsa.importKey(self.rsaPublicKeyPEM)
                self.failIf(key.has_private())
                self.assertEqual(key.n, self.n)
                self.assertEqual(key.e, self.e)

        def testImportKey5(self):
                """Verifies that the imported key is still a valid RSA pair"""
                key = self.rsa.importKey(self.rsaKeyPEM)
                idem = key.encrypt(key.decrypt("Test"),0)
                self.assertEqual(idem[0],"Test")

        def testImportKey6(self):
                """Verifies that the imported key is still a valid RSA pair"""
                key = self.rsa.importKey(self.rsaKeyDER)
                idem = key.encrypt(key.decrypt("Test"),0)
                self.assertEqual(idem[0],"Test")

        def testImportKey7(self):
                key = self.rsa.importKey(self.rsaPublicKeyOpenSSH)
                self.assertEqual(key.n, self.n)
                self.assertEqual(key.e, self.e)

        def testImportKey8(self):
                for t in self.rsaKeyEncryptedPEM:
                    key = self.rsa.importKey(t[1], t[0])
                    self.failUnless(key.has_private())
                    self.assertEqual(key.n, self.n)
                    self.assertEqual(key.e, self.e)
                    self.assertEqual(key.d, self.d)
                    self.assertEqual(key.p, self.p)
                    self.assertEqual(key.q, self.q)

        def testImportKey9(self):
                key = self.rsa.importKey(self.rsaKeyDER8)
                self.failUnless(key.has_private())
                self.assertEqual(key.n, self.n)
                self.assertEqual(key.e, self.e)
                self.assertEqual(key.d, self.d)
                self.assertEqual(key.p, self.p)
                self.assertEqual(key.q, self.q)
 
        def testImportKey10(self):
                key = self.rsa.importKey(self.rsaKeyPEM8)
                self.failUnless(key.has_private())
                self.assertEqual(key.n, self.n)
                self.assertEqual(key.e, self.e)
                self.assertEqual(key.d, self.d)
                self.assertEqual(key.p, self.p)
                self.assertEqual(key.q, self.q)


        ###
        def testExportKey1(self):
                key = self.rsa.construct([self.n, self.e, self.d, self.p, self.q, self.pInv])
                derKey = key.exportKey("DER")
                self.assertEqual(derKey, self.rsaKeyDER)

        def testExportKey2(self):
                key = self.rsa.construct([self.n, self.e])
                derKey = key.exportKey("DER")
                self.assertEqual(derKey, self.rsaPublicKeyDER)

        def testExportKey3(self):
                key = self.rsa.construct([self.n, self.e, self.d, self.p, self.q, self.pInv])
                pemKey = key.exportKey("PEM")
                self.assertEqual(pemKey, self.rsaKeyPEM)

        def testExportKey4(self):
                key = self.rsa.construct([self.n, self.e])
                pemKey = key.exportKey("PEM")
                self.assertEqual(pemKey, self.rsaPublicKeyPEM)

        def testExportKey5(self):
                key = self.rsa.construct([self.n, self.e])
                openssh_1 = key.exportKey("OpenSSH").split()
                openssh_2 = self.rsaPublicKeyOpenSSH.split()
                self.assertEqual(openssh_1[0], openssh_2[0])
                self.assertEqual(openssh_1[1], openssh_2[1])

        def testExportKey4(self):
                key = self.rsa.construct([self.n, self.e, self.d, self.p, self.q, self.pInv])
                # Tuple with index #1 is encrypted with 3DES
                t = self.rsaKeyEncryptedPEM[1]
                # Force the salt being used when exporting
                key._randfunc = lambda N: (t[2]*divmod(N+len(t[2]),len(t[2]))[0])[:N]
                pemKey = key.exportKey("PEM", t[0])
                self.assertEqual(pemKey, t[1])
 
        def testExportKey5(self):
                key = self.rsa.construct([self.n, self.e, self.d, self.p, self.q, self.pInv])
                derKey = key.exportKey("DER", pkcs=8)
                self.assertEqual(derKey, self.rsaKeyDER8)

        def testExportKey6(self):
                key = self.rsa.construct([self.n, self.e, self.d, self.p, self.q, self.pInv])
                pemKey = key.exportKey("PEM", pkcs=8)
                self.assertEqual(pemKey, self.rsaKeyPEM8)

class ImportKeyTestsSlow(ImportKeyTests):
    def setUp(self):
        self.rsa = RSA.RSAImplementation(use_fast_math=0)

class ImportKeyTestsFast(ImportKeyTests):
    def setUp(self):
        self.rsa = RSA.RSAImplementation(use_fast_math=1)
=======
    rsaKeyDER = a2b_hex(
    '''3082013b020100024100bf1e27900aa08b23511a5c1281ae6d93312c3efe
    913f932ebed492f12d16b4610c328cb6e208ab5f45acbe2950833298f312
    2c19f78492dedf40f0e3c190338502030100010240094483129f114dedf6
    7edabc2301bc5a88e5e6601dd7016220ead9fd4bfc6fdeb75893898ae41c
    54ddbdbf1539f8ccbd18f67b440de1ac30440281d40cfac839022100f20f
    2f3e1da61883f62980922bd8df545ce407c726241103b5e2c53723124a23
    022100ca1fe924792cfcc96bfab74f344a68b418df578338064806000fe2
    a5c99a023702210087be1c3029504bcf34ec713d877947447813288975ca
    240080af7b094091b12102206ab469fa6d5648a57531c8b031a4ce9db53b
    c3116cf433f5a6f6bbea5601ce05022100bd9f40a764227a21962a4add07
    e4defe43ed91a3ae27bb057f39241f33ab01c1
    '''.replace(" ",""))

    rsaPublicKeyDER = a2b_hex(
    '''305c300d06092a864886f70d0101010500034b003048024100bf1e27900a
    a08b23511a5c1281ae6d93312c3efe913f932ebed492f12d16b4610c328c
    b6e208ab5f45acbe2950833298f3122c19f78492dedf40f0e3c190338502
    03010001
    '''.replace(" ",""))

    n = long('BF 1E 27 90 0A A0 8B 23 51 1A 5C 12 81 AE 6D 93 31 2C 3E FE 91 3F 93 2E BE D4 92 F1 2D 16 B4 61 0C 32 8C B6 E2 08 AB 5F 45 AC BE 29 50 83 32 98 F3 12 2C 19 F7 84 92 DE DF 40 F0 E3 C1 90 33 85'.replace(" ",""),16)
    e = 65537L
    d = long('09 44 83 12 9F 11 4D ED F6 7E DA BC 23 01 BC 5A 88 E5 E6 60 1D D7 01 62 20 EA D9 FD 4B FC 6F DE B7 58 93 89 8A E4 1C 54 DD BD BF 15 39 F8 CC BD 18 F6 7B 44 0D E1 AC 30 44 02 81 D4 0C FA C8 39'.replace(" ",""),16)
    p = long('00 F2 0F 2F 3E 1D A6 18 83 F6 29 80 92 2B D8 DF 54 5C E4 07 C7 26 24 11 03 B5 E2 C5 37 23 12 4A 23'.replace(" ",""),16)
    q = long('00 CA 1F E9 24 79 2C FC C9 6B FA B7 4F 34 4A 68 B4 18 DF 57 83 38 06 48 06 00 0F E2 A5 C9 9A 02 37'.replace(" ",""),16)
    coeff = long('00 BD 9F 40 A7 64 22 7A 21 96 2A 4A DD 07 E4 DE FE 43 ED 91 A3 AE 27 BB 05 7F 39 24 1F 33 AB 01 C1'.replace(" ",""),16)

    def testImportKey1(self):
        key = RSA.importKey(self.rsaKeyDER)
        self.assertEqual(key.has_private(),True) # assert_
        self.assertEqual(key.n, self.n)
        self.assertEqual(key.e, self.e)
        self.assertEqual(key.d, self.d)
        self.assertEqual(key.p, self.p)
        self.assertEqual(key.q, self.q)
        self.assertEqual(key.u, self.coeff)

    def testImportKey2(self):
        key = RSA.importKey(self.rsaPublicKeyDER)
        self.assertEqual(key.has_private(),False) # failIf
        self.assertEqual(key.n, self.n)
        self.assertEqual(key.e, self.e)

    def testImportKey3(self):
        key = RSA.importKey(b(self.rsaKeyPEM))
        self.assertEqual(key.has_private(),True) # assert_
        self.assertEqual(key.n, self.n)
        self.assertEqual(key.e, self.e)
        self.assertEqual(key.d, self.d)
        self.assertEqual(key.p, self.p)
        self.assertEqual(key.q, self.q)
        self.assertEqual(key.u, self.coeff)

    def testImportKey4(self):
        key = RSA.importKey(b(self.rsaPublicKeyPEM))
        self.assertEqual(key.has_private(),False) # failIf
        self.assertEqual(key.n, self.n)
        self.assertEqual(key.e, self.e)

    ###
    def testExportKey1(self):
        key = RSA.construct([self.n, self.e, self.d, self.p, self.q, self.coeff])
        derKey = key.exportKey("DER")
        self.assertEqual(derKey, self.rsaKeyDER)

    def testExportKey2(self):
        key = RSA.construct([self.n, self.e])
        derKey = key.exportKey("DER")
        self.assertEqual(derKey, self.rsaPublicKeyDER)

    def testExportKey3(self):
        key = RSA.construct([self.n, self.e, self.d, self.p, self.q, self.coeff])
        pemKey = key.exportKey("PEM")
        self.assertEqual(pemKey, b(self.rsaKeyPEM))

    def testExportKey4(self):
        key = RSA.construct([self.n, self.e])
        pemKey = key.exportKey("PEM")
        self.assertEqual(pemKey, b(self.rsaPublicKeyPEM))
>>>>>>> b9658a26

if __name__ == '__main__':
    unittest.main()

def get_tests(config={}):
    tests = []
    try:
        from Crypto.PublicKey import _fastmath
        tests += list_test_cases(ImportKeyTestsFast)
    except ImportError:
        false
    tests += list_test_cases(ImportKeyTestsSlow)
    return tests

if __name__ == '__main__':
    suite = lambda: unittest.TestSuite(get_tests())
    unittest.main(defaultTest='suite')

# vim:set ts=4 sw=4 sts=4 expandtab:<|MERGE_RESOLUTION|>--- conflicted
+++ resolved
@@ -28,22 +28,12 @@
 
 from Crypto.PublicKey import RSA
 from Crypto.SelfTest.st_common import *
-from Crypto.SelfTest.st_common import list_test_cases, a2b_hex, b2a_hex
-<<<<<<< HEAD
+from Crypto.Util.py3compat import *
 from Crypto.Util.number import inverse
 
 class ImportKeyTests(unittest.TestCase):
-
-        # 512-bit RSA key generated with openssl (pure PEM format)
-        rsaKeyPEM = '''-----BEGIN RSA PRIVATE KEY-----
-=======
-from Crypto.Util.py3compat import *
-
-class ImportKeyTests(unittest.TestCase):
-
     # 512-bit RSA key generated with openssl
     rsaKeyPEM = '''-----BEGIN RSA PRIVATE KEY-----
->>>>>>> b9658a26
 MIIBOwIBAAJBAL8eJ5AKoIsjURpcEoGubZMxLD7+kT+TLr7UkvEtFrRhDDKMtuII
 q19FrL4pUIMymPMSLBn3hJLe30Dw48GQM4UCAwEAAQJACUSDEp8RTe32ftq8IwG8
 Wojl5mAd1wFiIOrZ/Uv8b963WJOJiuQcVN29vxU5+My9GPZ7RA3hrDBEAoHUDPrI
@@ -53,9 +43,8 @@
 n0CnZCJ6IZYqSt0H5N7+Q+2Ro64nuwV/OSQfM6sBwQ==
 -----END RSA PRIVATE KEY-----'''
 
-<<<<<<< HEAD
-        # As above, but this is actually an unencrypted PKCS#8 key
-        rsaKeyPEM8 = '''-----BEGIN PRIVATE KEY-----
+    # As above, but this is actually an unencrypted PKCS#8 key
+    rsaKeyPEM8 = '''-----BEGIN PRIVATE KEY-----
 MIIBVQIBADANBgkqhkiG9w0BAQEFAASCAT8wggE7AgEAAkEAvx4nkAqgiyNRGlwS
 ga5tkzEsPv6RP5MuvtSS8S0WtGEMMoy24girX0WsvilQgzKY8xIsGfeEkt7fQPDj
 wZAzhQIDAQABAkAJRIMSnxFN7fZ+2rwjAbxaiOXmYB3XAWIg6tn9S/xv3rdYk4mK
@@ -66,11 +55,11 @@
 BX85JB8zqwHB
 -----END PRIVATE KEY-----'''
 
-        # The same RSA private key as in rsaKeyPEM, but now encrypted
-        rsaKeyEncryptedPEM=(
+    # The same RSA private key as in rsaKeyPEM, but now encrypted
+    rsaKeyEncryptedPEM=(
             
-            # With DES and passphrase 'test'
-            ('test', '''-----BEGIN RSA PRIVATE KEY-----
+        # With DES and passphrase 'test'
+        ('test', '''-----BEGIN RSA PRIVATE KEY-----
 Proc-Type: 4,ENCRYPTED
 DEK-Info: DES-CBC,AF8F9A40BD2FA2FC
 
@@ -82,10 +71,10 @@
 IRX3TgQI0IjrVuLmvlZKbGWP18FXj7I7k9tSsNOOzllTTdq3ny5vgM3A+ynfAaxp
 dysKznQ6P+IoqML1WxAID4aGRMWka+uArOJ148Rbj9s=
 -----END RSA PRIVATE KEY-----''',
-            "\xAF\x8F\x9A\x40\xBD\x2F\xA2\xFC"),
-
-            # With Triple-DES and passphrase 'rocking'
-            ('rocking', '''-----BEGIN RSA PRIVATE KEY-----
+        "\xAF\x8F\x9A\x40\xBD\x2F\xA2\xFC"),
+
+        # With Triple-DES and passphrase 'rocking'
+        ('rocking', '''-----BEGIN RSA PRIVATE KEY-----
 Proc-Type: 4,ENCRYPTED
 DEK-Info: DES-EDE3-CBC,C05D6C07F7FC02F6
 
@@ -97,201 +86,18 @@
 9qGORmlWnsIoFFKcDohbtOaWBTKhkj5h6OkLjFjfU/sBeV1c+7wDT3dAy5tawXjG
 YSxC7qDQIT/RECvV3+oQKEcmpEujn45wAnkTi12BH30=
 -----END RSA PRIVATE KEY-----''',
-            "\xC0\x5D\x6C\x07\xF7\xFC\x02\xF6"),
-        )
-
-        rsaPublicKeyPEM = '''-----BEGIN PUBLIC KEY-----
-=======
+        "\xC0\x5D\x6C\x07\xF7\xFC\x02\xF6"),
+    )
+
     rsaPublicKeyPEM = '''-----BEGIN PUBLIC KEY-----
->>>>>>> b9658a26
 MFwwDQYJKoZIhvcNAQEBBQADSwAwSAJBAL8eJ5AKoIsjURpcEoGubZMxLD7+kT+T
 Lr7UkvEtFrRhDDKMtuIIq19FrL4pUIMymPMSLBn3hJLe30Dw48GQM4UCAwEAAQ==
 -----END PUBLIC KEY-----'''
 
-<<<<<<< HEAD
-        # Obtained using 'ssh-keygen -i -m PKCS8 -f rsaPublicKeyPEM'
-        rsaPublicKeyOpenSSH = '''ssh-rsa AAAAB3NzaC1yc2EAAAADAQABAAAAQQC/HieQCqCLI1EaXBKBrm2TMSw+/pE/ky6+1JLxLRa0YQwyjLbiCKtfRay+KVCDMpjzEiwZ94SS3t9A8OPBkDOF comment\n'''
-
-        # The private key, in PKCS#1 format encoded with DER
-        rsaKeyDER = a2b_hex(
-        '''3082013b020100024100bf1e27900aa08b23511a5c1281ae6d93312c3efe
-        913f932ebed492f12d16b4610c328cb6e208ab5f45acbe2950833298f312
-        2c19f78492dedf40f0e3c190338502030100010240094483129f114dedf6
-        7edabc2301bc5a88e5e6601dd7016220ead9fd4bfc6fdeb75893898ae41c
-        54ddbdbf1539f8ccbd18f67b440de1ac30440281d40cfac839022100f20f
-        2f3e1da61883f62980922bd8df545ce407c726241103b5e2c53723124a23
-        022100ca1fe924792cfcc96bfab74f344a68b418df578338064806000fe2
-        a5c99a023702210087be1c3029504bcf34ec713d877947447813288975ca
-        240080af7b094091b12102206ab469fa6d5648a57531c8b031a4ce9db53b
-        c3116cf433f5a6f6bbea5601ce05022100bd9f40a764227a21962a4add07
-        e4defe43ed91a3ae27bb057f39241f33ab01c1
-        '''.replace(" ",""))
-
-        # The private key, in unencrypted PKCS#8 format encoded with DER
-        rsaKeyDER8 = a2b_hex(
-        '''30820155020100300d06092a864886f70d01010105000482013f3082013
-        b020100024100bf1e27900aa08b23511a5c1281ae6d93312c3efe913f932
-        ebed492f12d16b4610c328cb6e208ab5f45acbe2950833298f3122c19f78
-        492dedf40f0e3c190338502030100010240094483129f114dedf67edabc2
-        301bc5a88e5e6601dd7016220ead9fd4bfc6fdeb75893898ae41c54ddbdb
-        f1539f8ccbd18f67b440de1ac30440281d40cfac839022100f20f2f3e1da
-        61883f62980922bd8df545ce407c726241103b5e2c53723124a23022100c
-        a1fe924792cfcc96bfab74f344a68b418df578338064806000fe2a5c99a0
-        23702210087be1c3029504bcf34ec713d877947447813288975ca240080a
-        f7b094091b12102206ab469fa6d5648a57531c8b031a4ce9db53bc3116cf
-        433f5a6f6bbea5601ce05022100bd9f40a764227a21962a4add07e4defe4
-        3ed91a3ae27bb057f39241f33ab01c1
-        '''.replace(" ",""))
-
-        rsaPublicKeyDER = a2b_hex(
-        '''305c300d06092a864886f70d0101010500034b003048024100bf1e27900a
-        a08b23511a5c1281ae6d93312c3efe913f932ebed492f12d16b4610c328c
-        b6e208ab5f45acbe2950833298f3122c19f78492dedf40f0e3c190338502
-        03010001
-        '''.replace(" ",""))
-
-        n = long('BF 1E 27 90 0A A0 8B 23 51 1A 5C 12 81 AE 6D 93 31 2C 3E FE 91 3F 93 2E BE D4 92 F1 2D 16 B4 61 0C 32 8C B6 E2 08 AB 5F 45 AC BE 29 50 83 32 98 F3 12 2C 19 F7 84 92 DE DF 40 F0 E3 C1 90 33 85'.replace(" ",""),16)
-        e = 65537L
-        d = long('09 44 83 12 9F 11 4D ED F6 7E DA BC 23 01 BC 5A 88 E5 E6 60 1D D7 01 62 20 EA D9 FD 4B FC 6F DE B7 58 93 89 8A E4 1C 54 DD BD BF 15 39 F8 CC BD 18 F6 7B 44 0D E1 AC 30 44 02 81 D4 0C FA C8 39'.replace(" ",""),16)
-        p = long('00 F2 0F 2F 3E 1D A6 18 83 F6 29 80 92 2B D8 DF 54 5C E4 07 C7 26 24 11 03 B5 E2 C5 37 23 12 4A 23'.replace(" ",""),16)
-        q = long('00 CA 1F E9 24 79 2C FC C9 6B FA B7 4F 34 4A 68 B4 18 DF 57 83 38 06 48 06 00 0F E2 A5 C9 9A 02 37'.replace(" ",""),16)
-
-        # This is q^{-1} mod p). fastmath and slowmath use pInv (p^{-1}
-        # mod q) instead!
-        qInv = long('00 BD 9F 40 A7 64 22 7A 21 96 2A 4A DD 07 E4 DE FE 43 ED 91 A3 AE 27 BB 05 7F 39 24 1F 33 AB 01 C1'.replace(" ",""),16)
-        pInv = inverse(p,q)
-
-        def testImportKey1(self):
-                key = self.rsa.importKey(self.rsaKeyDER)
-                self.failUnless(key.has_private())
-                self.assertEqual(key.n, self.n)
-                self.assertEqual(key.e, self.e)
-                self.assertEqual(key.d, self.d)
-                self.assertEqual(key.p, self.p)
-                self.assertEqual(key.q, self.q)
-
-        def testImportKey2(self):
-                key = self.rsa.importKey(self.rsaPublicKeyDER)
-                self.failIf(key.has_private())
-                self.assertEqual(key.n, self.n)
-                self.assertEqual(key.e, self.e)
-
-        def testImportKey3(self):
-                key = self.rsa.importKey(self.rsaKeyPEM)
-                self.failUnless(key.has_private())
-                self.assertEqual(key.n, self.n)
-                self.assertEqual(key.e, self.e)
-                self.assertEqual(key.d, self.d)
-                self.assertEqual(key.p, self.p)
-                self.assertEqual(key.q, self.q)
-
-        def testImportKey4(self):
-                key = self.rsa.importKey(self.rsaPublicKeyPEM)
-                self.failIf(key.has_private())
-                self.assertEqual(key.n, self.n)
-                self.assertEqual(key.e, self.e)
-
-        def testImportKey5(self):
-                """Verifies that the imported key is still a valid RSA pair"""
-                key = self.rsa.importKey(self.rsaKeyPEM)
-                idem = key.encrypt(key.decrypt("Test"),0)
-                self.assertEqual(idem[0],"Test")
-
-        def testImportKey6(self):
-                """Verifies that the imported key is still a valid RSA pair"""
-                key = self.rsa.importKey(self.rsaKeyDER)
-                idem = key.encrypt(key.decrypt("Test"),0)
-                self.assertEqual(idem[0],"Test")
-
-        def testImportKey7(self):
-                key = self.rsa.importKey(self.rsaPublicKeyOpenSSH)
-                self.assertEqual(key.n, self.n)
-                self.assertEqual(key.e, self.e)
-
-        def testImportKey8(self):
-                for t in self.rsaKeyEncryptedPEM:
-                    key = self.rsa.importKey(t[1], t[0])
-                    self.failUnless(key.has_private())
-                    self.assertEqual(key.n, self.n)
-                    self.assertEqual(key.e, self.e)
-                    self.assertEqual(key.d, self.d)
-                    self.assertEqual(key.p, self.p)
-                    self.assertEqual(key.q, self.q)
-
-        def testImportKey9(self):
-                key = self.rsa.importKey(self.rsaKeyDER8)
-                self.failUnless(key.has_private())
-                self.assertEqual(key.n, self.n)
-                self.assertEqual(key.e, self.e)
-                self.assertEqual(key.d, self.d)
-                self.assertEqual(key.p, self.p)
-                self.assertEqual(key.q, self.q)
- 
-        def testImportKey10(self):
-                key = self.rsa.importKey(self.rsaKeyPEM8)
-                self.failUnless(key.has_private())
-                self.assertEqual(key.n, self.n)
-                self.assertEqual(key.e, self.e)
-                self.assertEqual(key.d, self.d)
-                self.assertEqual(key.p, self.p)
-                self.assertEqual(key.q, self.q)
-
-
-        ###
-        def testExportKey1(self):
-                key = self.rsa.construct([self.n, self.e, self.d, self.p, self.q, self.pInv])
-                derKey = key.exportKey("DER")
-                self.assertEqual(derKey, self.rsaKeyDER)
-
-        def testExportKey2(self):
-                key = self.rsa.construct([self.n, self.e])
-                derKey = key.exportKey("DER")
-                self.assertEqual(derKey, self.rsaPublicKeyDER)
-
-        def testExportKey3(self):
-                key = self.rsa.construct([self.n, self.e, self.d, self.p, self.q, self.pInv])
-                pemKey = key.exportKey("PEM")
-                self.assertEqual(pemKey, self.rsaKeyPEM)
-
-        def testExportKey4(self):
-                key = self.rsa.construct([self.n, self.e])
-                pemKey = key.exportKey("PEM")
-                self.assertEqual(pemKey, self.rsaPublicKeyPEM)
-
-        def testExportKey5(self):
-                key = self.rsa.construct([self.n, self.e])
-                openssh_1 = key.exportKey("OpenSSH").split()
-                openssh_2 = self.rsaPublicKeyOpenSSH.split()
-                self.assertEqual(openssh_1[0], openssh_2[0])
-                self.assertEqual(openssh_1[1], openssh_2[1])
-
-        def testExportKey4(self):
-                key = self.rsa.construct([self.n, self.e, self.d, self.p, self.q, self.pInv])
-                # Tuple with index #1 is encrypted with 3DES
-                t = self.rsaKeyEncryptedPEM[1]
-                # Force the salt being used when exporting
-                key._randfunc = lambda N: (t[2]*divmod(N+len(t[2]),len(t[2]))[0])[:N]
-                pemKey = key.exportKey("PEM", t[0])
-                self.assertEqual(pemKey, t[1])
- 
-        def testExportKey5(self):
-                key = self.rsa.construct([self.n, self.e, self.d, self.p, self.q, self.pInv])
-                derKey = key.exportKey("DER", pkcs=8)
-                self.assertEqual(derKey, self.rsaKeyDER8)
-
-        def testExportKey6(self):
-                key = self.rsa.construct([self.n, self.e, self.d, self.p, self.q, self.pInv])
-                pemKey = key.exportKey("PEM", pkcs=8)
-                self.assertEqual(pemKey, self.rsaKeyPEM8)
-
-class ImportKeyTestsSlow(ImportKeyTests):
-    def setUp(self):
-        self.rsa = RSA.RSAImplementation(use_fast_math=0)
-
-class ImportKeyTestsFast(ImportKeyTests):
-    def setUp(self):
-        self.rsa = RSA.RSAImplementation(use_fast_math=1)
-=======
+    # Obtained using 'ssh-keygen -i -m PKCS8 -f rsaPublicKeyPEM'
+    rsaPublicKeyOpenSSH = '''ssh-rsa AAAAB3NzaC1yc2EAAAADAQABAAAAQQC/HieQCqCLI1EaXBKBrm2TMSw+/pE/ky6+1JLxLRa0YQwyjLbiCKtfRay+KVCDMpjzEiwZ94SS3t9A8OPBkDOF comment\n'''
+
+    # The private key, in PKCS#1 format encoded with DER
     rsaKeyDER = a2b_hex(
     '''3082013b020100024100bf1e27900aa08b23511a5c1281ae6d93312c3efe
     913f932ebed492f12d16b4610c328cb6e208ab5f45acbe2950833298f312
@@ -306,6 +112,22 @@
     e4defe43ed91a3ae27bb057f39241f33ab01c1
     '''.replace(" ",""))
 
+    # The private key, in unencrypted PKCS#8 format encoded with DER
+    rsaKeyDER8 = a2b_hex(
+    '''30820155020100300d06092a864886f70d01010105000482013f3082013
+    b020100024100bf1e27900aa08b23511a5c1281ae6d93312c3efe913f932
+    ebed492f12d16b4610c328cb6e208ab5f45acbe2950833298f3122c19f78
+    492dedf40f0e3c190338502030100010240094483129f114dedf67edabc2
+    301bc5a88e5e6601dd7016220ead9fd4bfc6fdeb75893898ae41c54ddbdb
+    f1539f8ccbd18f67b440de1ac30440281d40cfac839022100f20f2f3e1da
+    61883f62980922bd8df545ce407c726241103b5e2c53723124a23022100c
+    a1fe924792cfcc96bfab74f344a68b418df578338064806000fe2a5c99a0
+    23702210087be1c3029504bcf34ec713d877947447813288975ca240080a
+    f7b094091b12102206ab469fa6d5648a57531c8b031a4ce9db53bc3116cf
+    433f5a6f6bbea5601ce05022100bd9f40a764227a21962a4add07e4defe4
+    3ed91a3ae27bb057f39241f33ab01c1
+    '''.replace(" ",""))
+
     rsaPublicKeyDER = a2b_hex(
     '''305c300d06092a864886f70d0101010500034b003048024100bf1e27900a
     a08b23511a5c1281ae6d93312c3efe913f932ebed492f12d16b4610c328c
@@ -318,61 +140,142 @@
     d = long('09 44 83 12 9F 11 4D ED F6 7E DA BC 23 01 BC 5A 88 E5 E6 60 1D D7 01 62 20 EA D9 FD 4B FC 6F DE B7 58 93 89 8A E4 1C 54 DD BD BF 15 39 F8 CC BD 18 F6 7B 44 0D E1 AC 30 44 02 81 D4 0C FA C8 39'.replace(" ",""),16)
     p = long('00 F2 0F 2F 3E 1D A6 18 83 F6 29 80 92 2B D8 DF 54 5C E4 07 C7 26 24 11 03 B5 E2 C5 37 23 12 4A 23'.replace(" ",""),16)
     q = long('00 CA 1F E9 24 79 2C FC C9 6B FA B7 4F 34 4A 68 B4 18 DF 57 83 38 06 48 06 00 0F E2 A5 C9 9A 02 37'.replace(" ",""),16)
-    coeff = long('00 BD 9F 40 A7 64 22 7A 21 96 2A 4A DD 07 E4 DE FE 43 ED 91 A3 AE 27 BB 05 7F 39 24 1F 33 AB 01 C1'.replace(" ",""),16)
+
+    # This is q^{-1} mod p). fastmath and slowmath use pInv (p^{-1}
+    # mod q) instead!
+    qInv = long('00 BD 9F 40 A7 64 22 7A 21 96 2A 4A DD 07 E4 DE FE 43 ED 91 A3 AE 27 BB 05 7F 39 24 1F 33 AB 01 C1'.replace(" ",""),16)
+    pInv = inverse(p,q)
 
     def testImportKey1(self):
-        key = RSA.importKey(self.rsaKeyDER)
-        self.assertEqual(key.has_private(),True) # assert_
-        self.assertEqual(key.n, self.n)
-        self.assertEqual(key.e, self.e)
-        self.assertEqual(key.d, self.d)
-        self.assertEqual(key.p, self.p)
-        self.assertEqual(key.q, self.q)
-        self.assertEqual(key.u, self.coeff)
+        key = self.rsa.importKey(self.rsaKeyDER)
+        self.failUnless(key.has_private())
+        self.assertEqual(key.n, self.n)
+        self.assertEqual(key.e, self.e)
+        self.assertEqual(key.d, self.d)
+        self.assertEqual(key.p, self.p)
+        self.assertEqual(key.q, self.q)
 
     def testImportKey2(self):
-        key = RSA.importKey(self.rsaPublicKeyDER)
-        self.assertEqual(key.has_private(),False) # failIf
+        key = self.rsa.importKey(self.rsaPublicKeyDER)
+        self.failIf(key.has_private())
         self.assertEqual(key.n, self.n)
         self.assertEqual(key.e, self.e)
 
     def testImportKey3(self):
-        key = RSA.importKey(b(self.rsaKeyPEM))
-        self.assertEqual(key.has_private(),True) # assert_
-        self.assertEqual(key.n, self.n)
-        self.assertEqual(key.e, self.e)
-        self.assertEqual(key.d, self.d)
-        self.assertEqual(key.p, self.p)
-        self.assertEqual(key.q, self.q)
-        self.assertEqual(key.u, self.coeff)
+        key = self.rsa.importKey(self.rsaKeyPEM)
+        self.failUnless(key.has_private())
+        self.assertEqual(key.n, self.n)
+        self.assertEqual(key.e, self.e)
+        self.assertEqual(key.d, self.d)
+        self.assertEqual(key.p, self.p)
+        self.assertEqual(key.q, self.q)
 
     def testImportKey4(self):
-        key = RSA.importKey(b(self.rsaPublicKeyPEM))
-        self.assertEqual(key.has_private(),False) # failIf
-        self.assertEqual(key.n, self.n)
-        self.assertEqual(key.e, self.e)
+        key = self.rsa.importKey(self.rsaPublicKeyPEM)
+        self.failIf(key.has_private())
+        self.assertEqual(key.n, self.n)
+        self.assertEqual(key.e, self.e)
+
+    def testImportKey5(self):
+        """Verifies that the imported key is still a valid RSA pair"""
+        key = self.rsa.importKey(self.rsaKeyPEM)
+        idem = key.encrypt(key.decrypt(b("Test")),0)
+        self.assertEqual(idem[0],b("Test"))
+
+    def testImportKey6(self):
+        """Verifies that the imported key is still a valid RSA pair"""
+        key = self.rsa.importKey(self.rsaKeyDER)
+        idem = key.encrypt(key.decrypt(b("Test")),0)
+        self.assertEqual(idem[0],b("Test"))
+
+    def testImportKey7(self):
+        key = self.rsa.importKey(self.rsaPublicKeyOpenSSH)
+        self.assertEqual(key.n, self.n)
+        self.assertEqual(key.e, self.e)
+
+    def testImportKey8(self):
+        for t in self.rsaKeyEncryptedPEM:
+            key = self.rsa.importKey(t[1], t[0])
+            self.failUnless(key.has_private())
+            self.assertEqual(key.n, self.n)
+            self.assertEqual(key.e, self.e)
+            self.assertEqual(key.d, self.d)
+            self.assertEqual(key.p, self.p)
+            self.assertEqual(key.q, self.q)
+
+    def testImportKey9(self):
+        key = self.rsa.importKey(self.rsaKeyDER8)
+        self.failUnless(key.has_private())
+        self.assertEqual(key.n, self.n)
+        self.assertEqual(key.e, self.e)
+        self.assertEqual(key.d, self.d)
+        self.assertEqual(key.p, self.p)
+        self.assertEqual(key.q, self.q)
+
+    def testImportKey10(self):
+        key = self.rsa.importKey(self.rsaKeyPEM8)
+        self.failUnless(key.has_private())
+        self.assertEqual(key.n, self.n)
+        self.assertEqual(key.e, self.e)
+        self.assertEqual(key.d, self.d)
+        self.assertEqual(key.p, self.p)
+        self.assertEqual(key.q, self.q)
+
 
     ###
     def testExportKey1(self):
-        key = RSA.construct([self.n, self.e, self.d, self.p, self.q, self.coeff])
+        key = self.rsa.construct([self.n, self.e, self.d, self.p, self.q, self.pInv])
         derKey = key.exportKey("DER")
         self.assertEqual(derKey, self.rsaKeyDER)
 
     def testExportKey2(self):
-        key = RSA.construct([self.n, self.e])
+        key = self.rsa.construct([self.n, self.e])
         derKey = key.exportKey("DER")
         self.assertEqual(derKey, self.rsaPublicKeyDER)
 
     def testExportKey3(self):
-        key = RSA.construct([self.n, self.e, self.d, self.p, self.q, self.coeff])
+        key = self.rsa.construct([self.n, self.e, self.d, self.p, self.q, self.pInv])
         pemKey = key.exportKey("PEM")
         self.assertEqual(pemKey, b(self.rsaKeyPEM))
 
     def testExportKey4(self):
-        key = RSA.construct([self.n, self.e])
+        key = self.rsa.construct([self.n, self.e])
         pemKey = key.exportKey("PEM")
         self.assertEqual(pemKey, b(self.rsaPublicKeyPEM))
->>>>>>> b9658a26
+
+    def testExportKey5(self):
+        key = self.rsa.construct([self.n, self.e])
+        openssh_1 = key.exportKey("OpenSSH").split()
+        openssh_2 = self.rsaPublicKeyOpenSSH.split()
+        self.assertEqual(openssh_1[0], openssh_2[0])
+        self.assertEqual(openssh_1[1], openssh_2[1])
+
+    def testExportKey4(self):
+        key = self.rsa.construct([self.n, self.e, self.d, self.p, self.q, self.pInv])
+        # Tuple with index #1 is encrypted with 3DES
+        t = map(b,self.rsaKeyEncryptedPEM[1])
+        # Force the salt being used when exporting
+        key._randfunc = lambda N: (t[2]*divmod(N+len(t[2]),len(t[2]))[0])[:N]
+        pemKey = key.exportKey("PEM", t[0])
+        self.assertEqual(pemKey, t[1])
+
+    def testExportKey5(self):
+        key = self.rsa.construct([self.n, self.e, self.d, self.p, self.q, self.pInv])
+        derKey = key.exportKey("DER", pkcs=8)
+        self.assertEqual(derKey, self.rsaKeyDER8)
+
+    def testExportKey6(self):
+        key = self.rsa.construct([self.n, self.e, self.d, self.p, self.q, self.pInv])
+        pemKey = key.exportKey("PEM", pkcs=8)
+        self.assertEqual(pemKey, b(self.rsaKeyPEM8))
+
+class ImportKeyTestsSlow(ImportKeyTests):
+    def setUp(self):
+        self.rsa = RSA.RSAImplementation(use_fast_math=0)
+
+class ImportKeyTestsFast(ImportKeyTests):
+    def setUp(self):
+        self.rsa = RSA.RSAImplementation(use_fast_math=1)
 
 if __name__ == '__main__':
     unittest.main()
